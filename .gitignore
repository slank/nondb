--- conflicted
+++ resolved
@@ -1,8 +1,9 @@
 # python
 *.pyc
 __pycache__/
-<<<<<<< HEAD
-db.sqlite3
+.mypy_cache/
+.pytest_cache/
+*.egg-info/
 
 # coverage files
 .coverage
@@ -10,12 +11,7 @@
 
 # temporary test databases
 /tmp/test_*
-=======
-.coverage
-.mypy_cache/
-.pytest_cache/
-*.egg-info/
+
 build/
 dist/
-db.sqlite3
->>>>>>> 54dcdc07
+db.sqlite3